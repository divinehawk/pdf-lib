--- conflicted
+++ resolved
@@ -25,11 +25,8 @@
   translate,
   LineCapStyle,
   setLineCap,
-<<<<<<< HEAD
   rotateDegrees,
-=======
   setGraphicsState,
->>>>>>> 556c73c3
 } from 'src/api/operators';
 import { Rotation, toRadians, degrees } from 'src/api/rotations';
 import { svgPathToOperators } from 'src/api/svgPath';
