const gulp = require('gulp');
const ts = require('gulp-typescript');
const babel = require('gulp-babel');
const del = require('del');
const filter = require('gulp-filter');

const tsProject = ts.createProject('tsconfig.json');

const babelrc = {
  presets: ['env'],
  plugins: [
    [
      'module-resolver',
      {
        root: ['./dist/src'],
        alias: {
          core: './dist/src/core',
          utils: './dist/src/utils',
        },
      },
    ],
  ],
};

gulp.task('release-build', ['clean', 'build-ts-and-babel', 'clean-dist']);

gulp.task('clean', () => del('dist/**'));

const jsFilter = filter(['**/*.js'], { restore: true });

gulp.task('build', ['clean'], () =>
  tsProject
    .src()
    .pipe(tsProject())
    .pipe(jsFilter)
    .pipe(babel(babelrc))
    .pipe(jsFilter.restore)
    .pipe(gulp.dest('dist')),
);

<<<<<<< HEAD
gulp.task('docs', () =>
  execSync(`rm -rf docs && yarn typedoc --options typedoc.js src/`),
=======
gulp.task('clean-dist', ['build-ts-and-babel'], () =>
  del('dist/__integration_tests__/**'),
>>>>>>> de03096e
);<|MERGE_RESOLUTION|>--- conflicted
+++ resolved
@@ -38,11 +38,10 @@
     .pipe(gulp.dest('dist')),
 );
 
-<<<<<<< HEAD
+gulp.task('clean-dist', ['build-ts-and-babel'], () =>
+  del('dist/__integration_tests__/**'),
+);
+
 gulp.task('docs', () =>
   execSync(`rm -rf docs && yarn typedoc --options typedoc.js src/`),
-=======
-gulp.task('clean-dist', ['build-ts-and-babel'], () =>
-  del('dist/__integration_tests__/**'),
->>>>>>> de03096e
 );